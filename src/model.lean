--- conflicted
+++ resolved
@@ -250,8 +250,6 @@
 class fin_substruc {L : lang} {N : struc L} (S : substruc N) :=
 (finite : set.finite S.univ)
 
-<<<<<<< HEAD
-
 /-- Every substruc is a struc.-/
 instance substruc.has_coe {L: lang} {M : struc L} : has_coe (substruc M) (struc L)
 := {coe := λ (S : substruc M),
@@ -260,13 +258,11 @@
               R := λ _ r v, v.map coe ∈ (r̂M),
               C := λ c, ⟨M.C c, S.univ_invar_C c⟩}}
 
-
-=======
 /- For a given structure N on a language L, an inhabited substructure can be generated from any subset 
    of N.univ via substruc.closure -/
 instance substruc.inhabited {L : lang} {N : struc L} {α : set N.univ}: inhabited (substruc N) :=
  {default := substruc.closure α}
->>>>>>> 86d7e8d9
+
 /-! ## Terms -/
 
 /-- We define terms in a language to be constants, variables, functions or
@@ -845,13 +841,12 @@
 a model of `T` and write `M ⊨ T` if `M ⊨ φ` for all sentences `φ ∈ T`.-/
 def theory (L : lang) : Type := set (sentence L)
 
-<<<<<<< HEAD
 /-- Add standard instances for theories. Each instance is derived from the
 parent type `set (sentence L).-/
 instance theory.has_mem : has_mem (sentence L) (theory L) := set.has_mem
 instance theory.has_singleton : has_singleton (sentence L) (theory L) := set.has_singleton
 instance theory.has_union : has_union (theory L) := set.has_union
-=======
+
 /- A theory that is guaranteed to exist is the set {⊤'}, since ⊤' is guaranteed to be a sentence -/
 instance theory.inhabited {L : lang} : inhabited (theory L) :=
   {default := 
@@ -862,7 +857,6 @@
 
     assumption, 
   end}
->>>>>>> 86d7e8d9
 
 /-- We now define a model to be a structure that models a set of sentences
 and show `(ℚ, <)` models the axioms for DLO.-/
@@ -963,17 +957,9 @@
   sorry
 end
 
-<<<<<<< HEAD
-
 class has_infinite_model (t : theory L) : Type 1 :=
 (μ : Model t)
 (big : cardinal.omega ≤ μ.card)
-
-
-=======
-class has_infinite_model (t : theory L) :=
-(big:  ∃ μ : Model t, μ.card ≥ cardinal.omega)
->>>>>>> 86d7e8d9
 
 
 /-- Lowenheim-Skolem asserts that for a theory over a language L, if that theory
