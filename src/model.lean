--- conflicted
+++ resolved
@@ -40,7 +40,6 @@
                           ..set_lang}
 
 
-<<<<<<< HEAD
 --A semigroup is a {×}-structure
 def semigroup_lang : lang := { ..magma_lang}
 
@@ -72,50 +71,6 @@
 | 2 := unit   -- one binary relation
 | _ := empty
 def ordered_ring_lang : lang := {R := ordered_ring_relations, ..ring_lang}
-=======
-/-- A semigroup is a {×}-structure which satisfies the identity
-  u × (v × w) = (u × v) × w.  Note that identities are note relations!-/
-def semigroup_lang : lang := magma_lang
-
-/-- A monoid is a {×, 1}-structure which satisfies the identities
-   1. u × (v × w) = (u × v) × w
-   2. u × 1 = u
-   3. 1 × u = u. -/
-def monoid_lang : lang := sorry
-
-/-- A group is a {×, ⁻¹, 1}-structure which satisfies the identities
- 1. u × (v × w) = (u × v) × w
- 2. u × 1 = u
- 3. 1 × u = u
- 4. u × u−1 = 1
- 5. u−1 × u = 1 -/
-def group_lang : lang := sorry
-
-/-- A semiring is a {×, +, 0, 1}-structure which satisfies the identities
-  1. u + (v + w) = (u + v) + w
-  2. u + v = v + u
-  3. u + 0 = u
-  5. u × (v × w) = (u × v) × w
-  6. u × 1 = u, 1 × u = u
-  7. u × (v + w) = (u × v) + (u × w)
-  8. (v + w) × u = (v × u) + (w × u)-/
-def semiring_lang : lang := sorry
-
-/-- A ring is a {×,+,−,0,1}-structure which satisfies the identities
-   1. u + (v + w) = (u + v) + w
-   2. u + v = v + u
-   3. u + 0 = u
-   4. u + (−u) = 0
-   5. u × (v × w) = (u × v) × w
-   6. u × 1 = u, 1 × u = u
-   7. u × (v + w) = (u × v) + (u × w)
-   8. (v + w) × u = (v × u) + (w × u)-/
-def ring_lang : lang := sorry
-
-
-/-- An ordered ring is a ring along with a binary ordering relation {<}.-/
-def ordered_ring_lang : lang := sorry
->>>>>>> 0a72ce13
 
 
 /-! -----------------------------------------------------------------
@@ -439,54 +394,4 @@
 end
 
 
-<<<<<<< HEAD
-/-We specify a constant type for representing variables.-/
-constants (var : Type) [dec_eq_var: decidable_eq var]
-
-
-/- We define terms in a language to be constants, variables or
-   functions acting on terms.-/
-inductive term (L : lang) : Type
-| const : L.C → term
-| var : var → term
-| func (n : ℕ) (f : L.F n) (v : fin n → term) : term
--- Note that we use `fin n → term` instead of `vector term n`. These
--- two types are isomorphic but `vector term n` gives us a nested
--- inductive type error.
-
-def func (L : lang) (n : ℕ) := L.F n
-
-
-def vars_in_term {L : lang} : term L → set var
-| (term.const c)      := ∅ 
-| (term.var v)        := {v}
-| (term.func n f vec) := 
-begin
-  have h := list.of_fn vec,
-  have i : ℕ := list.sizeof h,
-  intro v,
-  exact (_ < i) ∧ (v = vars_in_term (h.nth _))
-end 
-
-#exit
--- All lines beyond this point are error prone.
-
-/-We define an interpretation for L-terms in an L-structure.-/
-def term_interpretation {L : lang} (M : struc L) {m : ℕ} [decidable_eq var]
-  (t : term L) (v : list var := vars_in_term t) (a : fin m → M.univ) : M.univ :=
-  match t with
-  | (term.const c) := M.C c
-  | (term.var v_index) a := match fin.find (λ n, v n = v_index) with
-                          | none       := sorry
-                          | some index := a index
-                          end
-  | (term.func n f t) a := begin
-  have t_map_fin : fin n → M.univ,
-apply fin.map,
-sorry,
-have t_map_vec : vector M.univ n := vector.of_fn t_map_fin,
-exact (M.F n f) t_map_vec,
-end
-=======
-#lint
->>>>>>> 0a72ce13
+#lint