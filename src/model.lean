--- conflicted
+++ resolved
@@ -90,11 +90,10 @@
   exact f' v.head,}
 end}
 
-def app_vec_partial' {α : Type} : Π {m n : ℕ} (h: m ≤ n), 
-  Func α (n+1) → vector α (m+1) → Func α (n-m)
+def app_vec_partial' {α : Type} : Π {m : ℕ} (n : ℕ),
+  m ≤ n → Func α (n+1) → vector α (m+1) → Func α (n-m)
 | 0     := λ n h f v, f v.head
-| (k+1) := λ n h f v, app_vec_partial' h (f v.head) (v.tail)               
-
+| (m+1) := λ n h f v, app_vec_partial' (n-1) (_ : m ≤ n-1) (f v.head (by omega)) (v.tail)               
 
 /-! -----------------------------------------------------------------
 -- 1. Languages and Examples
@@ -535,10 +534,6 @@
 | _ (func f)   := 0
 | _ (app t t₀) := number_of_vars t + number_of_vars t₀
 
-<<<<<<< HEAD
--- set_option trace.inductive
-=======
->>>>>>> 9ca80009
 
 def term_interpretation {L: lang} (M : struc L) (var_assign : ℕ → M.univ) :
   Π {n : ℕ}, term L n →  Func M.univ n
