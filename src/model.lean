--- conflicted
+++ resolved
@@ -1022,7 +1022,6 @@
  sorry,
  sorry},
  sorry,
-<<<<<<< HEAD
  intros,
   {
     use x+1,
@@ -1045,16 +1044,6 @@
     exact h,
     linarith,
   },
-=======
-{ intros,
-  use x+1,
-  ring,
-
-
-
-sorry},
- sorry,
->>>>>>> a020371d
  sorry,
  end
 }
