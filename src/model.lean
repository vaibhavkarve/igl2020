--- conflicted
+++ resolved
@@ -478,17 +478,14 @@
 | _ (func f)   := 0
 | _ (app t t₀) := (vars_in_term  t ∪ vars_in_term t₀).card
 
-
-<<<<<<< HEAD
 set_option trace.inductive
-=======
+
 /-- Recursively define term interpretation for variable-free terms. -/
 def fterm_interpretation {L: lang} (M : struc L) :
   Π {n : ℕ} (t : fterm L n), Func M.univ n
 | 0 (con c) := M.C c
 | n (func f) := M.F n f
 | _ (app t t₀) := app_elem (fterm_interpretation t) (by linarith) (fterm_interpretation t₀)
->>>>>>> 1eaf5338
 
 
 /-! 4.1 Examples of Terms
@@ -652,10 +649,7 @@
 
 def sentence (L : lang) : Type := {ϕ : formula L // is_sentence ϕ}
 
-<<<<<<< HEAD
-=======
 /-! Examples of formulas and sentences.-/
->>>>>>> 1eaf5338
 
 namespace example_sentences
   open example_terms
