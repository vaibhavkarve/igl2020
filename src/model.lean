--- conflicted
+++ resolved
@@ -52,13 +52,8 @@
    1. u × (v × w) = (u × v) × w
    2. u × 1 = u
    3. 1 × u = u. -/
-<<<<<<< HEAD
-def monoid_lang : lang := {R := (λ n, if n=3 then unit else if n=1 then bool else empty), 
-..semigroup_lang}
-=======
 def monoid_lang : lang := {F := λ n : ℕ, if n=2 then unit else empty, 
                             C := unit, ..set_lang}
->>>>>>> fc749f00
 
 /-- A group is a {×, ⁻¹, 1}-structure which satisfies the identities
  1. u × (v × w) = (u × v) × w
