--- conflicted
+++ resolved
@@ -966,15 +966,11 @@
 (big : cardinal.omega ≤ μ.card)
 
 
-<<<<<<< HEAD
 lemma has_infinite_model_union_theory (t : theory L) (σ : sentence L) [has_infinite_model t] : has_infinite_model (t ∪ {σ}) :=
 begin
  sorry
 end
 
-
-=======
->>>>>>> dfc81c61
 /-- Lowenheim-Skolem asserts that for a theory over a language L, if that theory
     has an infinite model, then it has a model for any infinite cardinality
     greater than or equal to |L|-/
