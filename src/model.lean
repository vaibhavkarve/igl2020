import tactic
import data.real.basic
import set_theory.cardinal
/- This is an attempt to define Languages and Structures on these
   Languages.-/



-- -----------------------------------------------------------------
-- 1. Languages and Examples
-- -----------------------------------------------------------------

/-A language is given by specifying functions, relations and constants
along with the arity of each function and each relation.-/
structure lang : Type 1 :=
(F : ℕ → Type)    -- functions
(R : ℕ → Type)    -- relations
(C : Type)          -- constants


/-We now define some example languages. We start with the simplest
possible language, the language of pure sets. This language has no
functions, relations or constants.-/
def set_lang: lang := ⟨(λ _ , empty), (λ _, empty),  empty⟩

def magma_functions : ℕ → Type
| 2 := unit   -- one binary operation
| _ := empty  -- and nothing else

/-A magma is a {×}-structure. So this has 1 function, 0 relations and
0 constants.-/
<<<<<<< HEAD
def magma_lang : lang := {F := unit,
                          n_f := (λ star, 2), ..set_lang} 

=======
def magma_lang : lang := {F := magma_functions, ..set_lang}
>>>>>>> 2724ab99


/-A semigroup is a {×}-structure which satisfies the identity
  u × (v × w) = (u × v) × w-/
def semigroup_lang : lang := {R := (λ n, if n=3 then unit else empty),
                              ..magma_lang}

def monoid_rel_arity : fin 3 → ℕ
| ⟨0, _⟩ := 3
| ⟨1, _⟩ := 2
| ⟨2, _⟩ := 2
| _     := 1000

/- A monoid is a {×, 1}-structure which satisfies the identities
   1. u × (v × w) = (u × v) × w
   2. u × 1 = u
   3. 1 × u = u. -/
def monoid_lang : lang :=
begin
  fconstructor,
  use unit,
  use (λ _, 2),
  use fin 3,
  use monoid_rel_arity,
  use unit,
end

def group_rel_arity : fin 5 → ℕ
| ⟨0, _⟩ := 3
| ⟨1, _⟩ := 2
| ⟨2, _⟩ := 2
| ⟨3, _⟩ := 2
| ⟨4, _⟩ := 2
| _     := 1000

/- A group is a {×, ⁻¹, 1}-structure which satisfies the identities
 1. u × (v × w) = (u × v) × w
 2. u × 1 = u
 3. 1 × u = u
 4. u × u−1 = 1
 5. u−1 × u = 1 -/
def group_lang : lang :=
begin
  fconstructor,
  use fin 2,
  use (λ _, 2),
  use fin 5,
  use group_rel_arity,
  use unit,
end

def semiring_rel_arity : fin 8 → ℕ
| ⟨0, _⟩ := 3
| ⟨1, _⟩ := 2
| ⟨2, _⟩ := 2
| ⟨3, _⟩ := 3
| ⟨4, _⟩ := 2
| ⟨5, _⟩ := 2
| ⟨6, _⟩ := 3
| ⟨7, _⟩ := 3
| _     := 1000

/- A semiring is a {×, +, 0, 1}-structure which satisfies the identities
  1. u + (v + w) = (u + v) + w
  2. u + v = v + u
  3. u + 0 = u
  4. u × (v × w) = (u × v) × w
  5. u × 1 = u
  6. 1 × u = u
  7. u × (v + w) = (u × v) + (u × w)
  8. (v + w) × u = (v × u) + (w × u)-/
def semiring_lang : lang :=
begin
  fconstructor,
  use fin 2,
  use (λ _, 2),
  use fin 8,
  use semiring_rel_arity,
  use fin 2,
end

def ring_rel_arity : fin 8 → ℕ
| ⟨0, _⟩ := 3
| ⟨1, _⟩ := 2
| ⟨2, _⟩ := 2
| ⟨3, _⟩ := 2
| ⟨4, _⟩ := 3
| ⟨5, _⟩ := 2
| ⟨6, _⟩ := 3
| ⟨7, _⟩ := 3
| _     := 1000

/- A ring is a {×,+,−,0,1}-structure which satisfies the identities
   1. u + (v + w) = (u + v) + w
   2. u + v = v + u
   3. u + 0 = u
   4. u + (−u) = 0
   5. u × (v × w) = (u × v) × w
   6. u × 1 = u, 1 × u = u
   7. u × (v + w) = (u × v) + (u × w)
   8. (v + w) × u = (v × u) + (w × u)-/
def ring_lang : lang :=
begin
  fconstructor,
  use fin 3,
  use (λ _, 2),
  use fin 8,
  use ring_rel_arity,
  use fin 2,
end


-- -----------------------------------------------------------------
-- 2. Structures and Examples
-- -----------------------------------------------------------------


/- We now define an L-structure to be interpretations of functions,
 relations and constants. -/
structure struc (L : lang) : Type 1 :=
(univ : Type)                                    -- universe/domain
(F (n : ℕ) (f : L.F n) : vector univ n → univ)  -- interpretation of each function
(R (n : ℕ) (r : L.R n) : set (vector univ n))    -- interpretation of each relation
(C : L.C → univ)                                 -- interpretation of each constant



/-We can show that Mathlib's group structure is a struc on group_lang.-/

lemma type_is_struc_of_set_lang {A : Type} : struc (set_lang) :=
begin
  fconstructor,
   { exact A},
   { intros _ f,
     cases f},
   { intros _ r,
     cases r},
   { intros c,
     cases c},
 end

/-We need to define a magma, because it looks like it is not defined
  in Mathlib.-/
class magma (α : Type) :=
(mul : α → α → α)


lemma free_magma_is_struc_of_magma_lang {A : Type} [magma A] :
  struc (magma_lang) :=
begin
  fconstructor,
    { exact A},
    { intros n f v,
      cases n,
      { cases f},                             -- if n = 0
      { exact magma.mul (v.nth 0) (v.nth 1)}, -- if n = 1
    },
    { sorry},
    { sorry},
end



lemma semigroup_is_struc_of_semigroup_lang {A : Type} [semigroup A] :
  struc (semigroup_lang) :=
begin
  fconstructor,
    { exact A},
    { intros n f v,
      cases n,
      cases f,
      exact semigroup.mul (v.nth 0) (v.nth 1)},
    { sorry},
    { sorry}
end

lemma monoid_is_struc_of_monoid_lang {A : Type} [monoid A] :
  struc (monoid_lang) := sorry
lemma group_is_struc_of_group_lang {A : Type} [group A] :
  struc (group_lang) := sorry
lemma semiring_is_struc_of_semiring_lang {A : Type} [semiring A] :
  struc (semiring_lang) := sorry
lemma ring_is_struc_of_ring_lang {A : Type} [ring A] :
  struc (ring_lang) := sorry



-- -----------------------------------------------------------------
-- 3. Embeddings between Structures
-- -----------------------------------------------------------------


/-An L-embedding is a map between two L-structures that is injective
  on the domain and preserves the interpretation of all the symbols of
  L.-/
structure embedding {L : lang} (M N : struc L) : Type :=
(η : M.univ → N.univ)                             -- map of underlying domains
(η_inj : function.injective η)                     -- should be one-to-one
(η_F : ∀ n f v,                                    -- preserves action of each function
     η (M.F n f v) = N.F n f (vector.map η v))
(η_R : ∀ n r v,                                    -- preserves each relation
     v ∈ (M.R n r) ↔ (vector.map η v) ∈ (N.R n r))
(η_C : ∀ c,                                        -- preserves each constant
     η (M.C c) = N.C c)


/-A bijective L-embedding is called an L-isomorphism.-/
structure isomorphism {L: lang} (M N : struc L) extends (embedding M N) : Type :=
(η_bij : function.bijective η)


/-The cardinality of a struc is the cardinality of its domain.-/
def card {L : lang} (M : struc L) : cardinal := cardinal.mk M.univ


/-If η: M → N is an embedding, then the cardinality of N is at least
  the cardinality of M.-/
lemma le_card_of_embedding {L : lang} (M N : struc L) (η : embedding M N) :
  card M ≤ card N :=
begin
  sorry  -- Look for a theorem in mathlib that guarantees the result
         -- using injectivity of η.
end


-- -----------------------------------------------------------------
-- 4. Terms
-- -----------------------------------------------------------------

/-We need a type to represent variables.-/
constant var : Type

#exit

/- We define terms in a language to be constants, variables or
   functions acting on terms.-/
inductive term (L : lang) : Type
| const : L.C → term
| var : var → term
| func (n : ℕ) (f : L.F n) (v : vector term n) : term<|MERGE_RESOLUTION|>--- conflicted
+++ resolved
@@ -29,13 +29,7 @@
 
 /-A magma is a {×}-structure. So this has 1 function, 0 relations and
 0 constants.-/
-<<<<<<< HEAD
-def magma_lang : lang := {F := unit,
-                          n_f := (λ star, 2), ..set_lang} 
-
-=======
 def magma_lang : lang := {F := magma_functions, ..set_lang}
->>>>>>> 2724ab99
 
 
 /-A semigroup is a {×}-structure which satisfies the identity
