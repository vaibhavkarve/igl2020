import tactic
import data.real.basic
import set_theory.cardinal
/-!
1. We define languages and give examples.
2. We define structures and give examples.
3. We define embedding between two structures on the same language.
4. We define terms.
   4.1 We give some examples of terms.
   4.2 (WIP) We define a function for term substitution and prove a theorem.
   4.3 (WIP) We give an interpretation of terms in structures.
5. (WIP) We define formulas.
-/



/-! -----------------------------------------------------------------
-- 1. Languages and Examples
-- ----------------------------------------------------------------/

/-- A language is given by specifying functions, relations and constants
along with the arity of each function and each relation.-/
structure lang : Type 1 :=
(F : ℕ → Type)    -- functions
(R : ℕ → Type)    -- relations
(C : Type)          -- constants


/-- We now define some example languages. We start with the simplest
possible language, the language of pure sets. This language has no
functions, relations or constants.-/
def set_lang: lang := ⟨function.const ℕ empty,
                       function.const ℕ empty,
                       empty⟩

/-- The language of ordered sets is the language or sets with a binary
  ordering relation {<}.-/
def ordered_set_lang: lang := {R := λ n : ℕ, if n=2 then unit else empty,
                               ..set_lang}

/-- A magma is a {×}-structure. So this has 1 function, 0 relations and
0 constants.-/
def magma_lang : lang := {F := λ n : ℕ, if n=2 then unit else empty,
                          ..set_lang}


<<<<<<< HEAD
--A semigroup is a {×}-structure
def semigroup_lang : lang := { ..magma_lang}

-- A monoid is a {×, 1}-structure 
def monoid_lang : lang := { C := unit, ..semigroup_lang}

-- A group is a {×, ⁻¹, 1}-structure 
def group_functions : ℕ → Type
| 1 := unit   -- one unary function
| 2 := unit   -- one binary function
| _ := empty
def group_lang : lang := {F := group_functions, ..monoid_lang}

-- A semiring is a {×, +, 0, 1}-structure 
def semiring_functions : ℕ → Type
| 2 := bool   -- two binary functions
| _ := empty
def semiring_lang : lang := {F := semiring_functions, C := bool, ..group_lang}

-- A ring is a {×,+,−,0,1}-structure
def ring_functions : ℕ → Type
| 1 := unit   -- one unary function
| 2 := bool   -- two binary functions
| _ := empty
def ring_lang : lang := {F := ring_functions, ..semiring_lang}

-- An ordered ring is a {×,+,−,<,0,1}-structure
def ordered_ring_relations : ℕ → Type
| 2 := unit   -- one binary relation
| _ := empty
def ordered_ring_lang : lang := {R := ordered_ring_relations, ..ring_lang}
=======
/-- A semigroup is a {×}-structure which satisfies the identity
  u × (v × w) = (u × v) × w.  Note that identities are not relations!-/
def semigroup_lang : lang := magma_lang

/-- A monoid is a {×, 1}-structure which satisfies the identities
   1. u × (v × w) = (u × v) × w
   2. u × 1 = u
   3. 1 × u = u. -/
def monoid_lang : lang := {F := λ n : ℕ, if n=2 then unit else empty, 
                            C := unit, ..set_lang}

/-- A group is a {×, ⁻¹, 1}-structure which satisfies the identities
 1. u × (v × w) = (u × v) × w
 2. u × 1 = u
 3. 1 × u = u
 4. u × u−1 = 1
 5. u−1 × u = 1 -/
def group_lang : lang := {F := λ n : ℕ, if n = 2 then unit else if n = 1 then unit else empty,
                          C := unit, ..set_lang}

/-- A semiring is a {×, +, 0, 1}-structure which satisfies the identities
  1. u + (v + w) = (u + v) + w
  2. u + v = v + u
  3. u + 0 = u
  5. u × (v × w) = (u × v) × w
  6. u × 1 = u, 1 × u = u
  7. u × (v + w) = (u × v) + (u × w)
  8. (v + w) × u = (v × u) + (w × u)-/
def semiring_lang : lang := sorry

/-- A ring is a {×,+,−,0,1}-structure which satisfies the identities
   1. u + (v + w) = (u + v) + w
   2. u + v = v + u
   3. u + 0 = u
   4. u + (−u) = 0
   5. u × (v × w) = (u × v) × w
   6. u × 1 = u, 1 × u = u
   7. u × (v + w) = (u × v) + (u × w)
   8. (v + w) × u = (v × u) + (w × u)-/
def ring_lang : lang := sorry

/-- An ordered ring is a ring along with a binary ordering relation {<}.-/
def ordered_ring_lang : lang := sorry
>>>>>>> fc749f00


/-! -----------------------------------------------------------------
-- 2. Structures and Examples
-- ----------------------------------------------------------------/


/-- We now define an L-structure to be interpretations of functions,
 relations and constants. -/
structure struc (L : lang) : Type 1 :=
(univ : Type)                                    -- universe/domain
(F (n : ℕ) (f : L.F n) : vector univ n → univ)   -- interpretation of each function
(R (n : ℕ) (r : L.R n) : set (vector univ n))    -- interpretation of each relation
(C : L.C → univ)                                -- interpretation of each constant

/-- Type is a structure of the set language-/
def type_is_struc_of_set_lang {A : Type} : struc (set_lang) :=
begin
  fconstructor,
   { exact A },
   { intros _ f,
     cases f},
   { intros _ r,
     cases r},
   { intros c,
     cases c},
 end

/-- Type is a structure of the ordered set language-/
def type_is_struc_of_ordered_set_lang {A : Type} [has_lt A]:
  struc (ordered_set_lang) :=
begin
  fconstructor,
   { exact A},
   { intros _ f,
     cases f},
   { intros n r v,
     iterate 2 {cases n, cases r},                         -- n<2: r n = empty 
     cases n,
      exact v.nth 0 < v.nth 1,                             -- n=2: r n = {<}
      cases r,                                             -- n>2: r n = empty
   },
   { intros c,
     cases c},

end


/-- We need to define a magma, because it looks like it is not defined
  in Mathlib.-/
class magma (α : Type) :=
(mul : α → α → α)

<<<<<<< HEAD
lemma free_magma_is_struc_of_magma_lang {A : Type} [magma A] :
  struc (magma_lang) :=
begin
  fconstructor,
  { exact A},
  { 
    intros n f v,
    iterate 2 {cases n, cases f},                          -- n<2 → f n = empty
    cases n,
     exact magma.mul (v.nth 0) (v.nth 1),                  -- n=2 → f n = {×}
     cases f,                                              -- n>2 → f n = empty
  },
  { 
    intros n r,
    cases r 
  },
  { 
    intro c, 
    cases c      -- C = empty
  }
end

lemma semigroup_is_struc_of_semigroup_lang {A : Type} [semigroup A] :
  struc (semigroup_lang) :=
begin
  fconstructor,
  { exact A},
  { 
    intros n f v,
    iterate 2 {cases n, cases f},                          -- n<2 → f n = empty
    cases n,
    { exact semigroup.mul (v.nth 0) (v.nth 1)},            -- n=2 → f n = {×}
    { cases f},                                            -- n>2 → f n empty
  },
  { 
    intros n r,
    cases r 
  },
  { 
    intro c,     -- C = empty
    cases c
  }
=======
/-- Magma is a structure of the magma language-/
def magma_is_struc_of_magma_lang {A : Type} [magma A] :
  struc (magma_lang) :=
begin
  fconstructor,
    { exact A },
    { intros n f v,
      cases n,
      { cases f },                             -- if n = 0
      { exact magma.mul (v.nth 0) (v.nth 1)} }, -- if n = 1
    { intros _ r,
      cases r},
    { intros c,
      cases c},
end

/-- Semigroup is a structure of the language of semigroups-/
def semigroup_is_struc_of_semigroup_lang {A : Type} [semigroup A] :
  struc (semigroup_lang) :=
begin
  fconstructor,
    { exact A },
    { intros n f v,
      cases n,
      cases f,
      exact semigroup.mul (v.nth 0) (v.nth 1)},
    { intros _ r,
      cases r },
    { intro c,
      cases c }
>>>>>>> fc749f00
end

/-- Monoid is a structure of the language of monoids-/
def monoid_is_struc_of_monoid_lang {A : Type} [monoid A] :
  struc (monoid_lang) := 
begin
  fconstructor,
  { exact A },
  { intros n f v,
    cases n,
    cases f,
    exact monoid.mul (v.nth 0) (v.nth 1)},
  { intros _ r,
      cases r },
  { intro c,
    exact 1 },
end

<<<<<<< HEAD
lemma monoid_is_struc_of_monoid_lang {A : Type} [monoid A] :
  struc (monoid_lang) :=
begin
  fconstructor,
  { exact A},
  { 
    intros n f v,
    iterate 2 {cases n, cases f},                          -- n<2 → f n = empty
    cases n,
    { exact monoid.mul (v.nth 0) (v.nth 1)},               -- n=2 → f n = {×}
    { cases f},                                            -- n>2 → f n = empty
  },
  { 
    intros n r,
    cases r 
  },
  {
    intro c, 
    exact 1,     -- C = {1}
  }
end

lemma group_is_struc_of_group_lang {A : Type} [group A] :
  struc (group_lang) := 
begin
  fconstructor,
  { exact A},
  { 
    intros n f v,
    cases n,
     cases f,                                              -- n=0 → f n = empty
    cases n,
    { exact group.inv (v.nth 0)},                          -- n=1 → f n = {⁻¹}
    cases n,
    { exact group.mul (v.nth 0) (v.nth 1)},                -- n=2 → f n = {×}
    { cases f},                                            -- n>2 → f n = empty
  },
  { 
    intros n r,
    cases r 
  },
  { 
    intro c,
    exact 1,     -- C = {1}
  }
end

lemma semiring_is_struc_of_semiring_lang {A : Type} [semiring A] :
  struc (semiring_lang) := 
begin
  fconstructor,
  { exact A},
  { 
    intros n f v,
    iterate 2 {cases n, cases f},                          -- n<2: f n = empty
    cases n, 
     cases f,                                              -- n=2: f n = {×, +}
     { exact semiring.mul (v.nth 0) (v.nth 1)},            -- × 
     { exact semiring.add (v.nth 0) (v.nth 1)},            -- +
     cases f,                                              -- n>2: f n = empty
  },
  { 
    intros n r,
    cases r 
  },
  {
    intro c,
    cases c,     -- C = {0, 1}
    { exact 0},
    { exact 1}
  }
end
=======
/-- Group is a structure of the group language-/
def group_is_struc_of_group_lang {A : Type} [group A] :
  struc (group_lang) := sorry

/-- Semiring is a structure of the language of semirings-/
def semiring_is_struc_of_semiring_lang {A : Type} [semiring A] :
  struc (semiring_lang) := sorry

/-- Ring is a structure of the language of rings-/
def ring_is_struc_of_ring_lang {A : Type} [ring A] :
  struc (ring_lang) := sorry
  
/-- Ordered ring is a structure of the language of ordered rings-/
def ordered_ring_is_struc_of_ordered_ring_lang {A : Type} [ordered_ring A]
  : struc(ordered_ring_lang) := sorry
>>>>>>> fc749f00

lemma ring_is_struc_of_ring_lang {A : Type} [ring A] :
  struc (ring_lang) := 
begin
  fconstructor,
  { exact A},
  { 
    intros n f v,
    cases n,
     cases f,                                              -- n=0: f n = empty
    cases n,
     exact ring.neg (v.nth 0),                             -- n=1: f n = {-}
    cases n, 
     cases f,                                              -- n=2: f n = {×, +}
     { exact ring.mul (v.nth 0) (v.nth 1)},                -- × 
     { exact ring.add (v.nth 0) (v.nth 1)},                -- +
     cases f,                                              -- n>2: f n = empty
  },
  { 
    intros n r,
    cases r 
  },
  {
    intro c,
    cases c,     --C = {0, 1}
    { exact 0},
    { exact 1}
  }
end

lemma ordered_ring_is_struc_of_ordered_ring_lang {A : Type} [ordered_ring A] :
  struc (ordered_ring_lang) :=
begin
  fconstructor,
  { exact A},
  { 
    intros n f v,
    cases n,
     cases f,                                              -- n=0: f n = empty
    cases n,
     exact ordered_ring.neg (v.nth 0),                     -- n=1: f n = {-}
    cases n, 
     cases f,                                              -- n=2: f n = {×, +}
     { exact ordered_ring.mul (v.nth 0) (v.nth 1)},        -- × 
     { exact ordered_ring.add (v.nth 0) (v.nth 1)},        -- +
     cases f,                                              -- n>2: f n = empty
  },
  {
    intros n r v,
    iterate 2 {cases n, cases r},                          -- n<2: r n = empty
    cases n,
     exact ordered_ring.lt (v.nth 0) (v.nth 1),            -- n=2: r n = {<}
     cases r,                                              -- n>2: r n = empty
  },
  {
    intro c,
    cases c,     --C = {0, 1}
    { exact 0},
    { exact 1}
  }
end

/-! -----------------------------------------------------------------
-- 3. Embeddings between Structures
-- ----------------------------------------------------------------/


/-- An L-embedding is a map between two L-structures that is injective
on the domain and preserves the interpretation of all the symbols of L.-/
structure embedding {L : lang} (M N : struc L) : Type :=
(η : M.univ → N.univ)                         -- map of underlying domains
(η_inj : function.injective η)                 -- should be one-to-one
(η_F : ∀ n f v,                                -- preserves action of each function
     η (M.F n f v) = N.F n f (vector.map η v))
(η_R : ∀ n r v,                                -- preserves each relation
     v ∈ (M.R n r) ↔ (vector.map η v) ∈ (N.R n r))
(η_C : ∀ c,                                    -- preserves each constant
     η (M.C c) = N.C c)


/-- A bijective L-embedding is called an L-isomorphism.-/
structure isomorphism {L: lang} (M N : struc L) extends (embedding M N) : Type :=
(η_bij : function.bijective η)


/-- The cardinality of a struc is the cardinality of its domain.-/
def card {L : lang} (M : struc L) : cardinal := cardinal.mk M.univ


/-- If η: M → N is an embedding, then the cardinality of N is at least
  the cardinality of M.-/
lemma le_card_of_embedding {L : lang} (M N : struc L) (η : embedding M N) :
  card M ≤ card N :=
begin
<<<<<<< HEAD
  apply cardinal.mk_le_of_injective,
  exact η.η_inj,
=======
  apply cardinal.mk_le_of_injective,  -- Look for a theorem in mathlib that guarantees the result
  apply η.η_inj,                                    -- using injectivity of η.
>>>>>>> fc749f00
end

/-! -----------------------------------------------------------------
-- 4. Terms
-- ----------------------------------------------------------------/

/-- We define terms in a language to be constants, variables or
   applications of functions acting on terms.-/
inductive term (L : lang) : Type
| con : L.C → term
| var : ℕ → term
| app (n : ℕ) (f : L.F n) (ts : list term) : term


open term
variable {L : lang}

mutual def is_admissible, is_admissible_list
with is_admissible : term L → Prop
| (con c) := true
| (var v) := true
| (app n f ts) := (n = ts.length) ∧ is_admissible_list ts
with is_admissible_list : list (term L) → Prop
| [] := true
| (t :: ts) := is_admissible t ∧ is_admissible_list ts

def aterm (L : lang) : Type := {t : term L // is_admissible t}


/-- We define a function to compute the number of variables in a term
using mutual recursion.

Important note: this function counts the number of variables with repetition.
For number without repetition, use the size of the set computed by vars_in_term instead.
-/

mutual def number_of_vars_t, number_of_vars_list_t
with number_of_vars_t : term L → ℕ
| (con c) := 0
| (var v) := 1
| (app n f ts) := number_of_vars_list_t ts
with number_of_vars_list_t : list (term L) → ℕ
| [] := 0
| (t :: ts) := number_of_vars_t t + number_of_vars_list_t ts

def number_of_vars (t : aterm L) : ℕ := number_of_vars_t t.val

/-- The variables in a term can also be computed using a mutually
recursive pair of functions.-/

mutual def vars_in_term_t, vars_in_term_list_t
with vars_in_term_t : term L → finset ℕ
| (con c)      := ∅
| (var v)      := {v}
| (app n f ts) := vars_in_term_list_t ts
with vars_in_term_list_t : list (term L) → finset ℕ
| [] := ∅
| (t :: ts) := vars_in_term_t t ∪ vars_in_term_list_t ts

def vars_in_term (t : aterm L) : finset ℕ := vars_in_term_t t.val



/-! 4.1 Examples of Terms
    ---------------------
The following example is taken from [Marker2002]. -/

namespace example_terms
  /-- The language L has:
  - one unary function f,
  - one binary function g,
  - and one constant symbol c.-/
  def L1 : lang := {F := λ n, if n=1 then unit else if n=2 then unit else empty,
                   R := function.const ℕ empty,
                   C := unit}
  def f : L1.F 1 := unit.star
  def g : L1.F 2 := unit.star
  def c : L1.C   := unit.star

  /-- t₁ = f(g(c, f(v₁))) is a term on language L1. -/
  def t₁ : term L1 := app _ f [app _ g [con c, app _ f [var 1]]]

  
  #eval number_of_vars_t t₁
  #eval vars_in_term_t t₁

end example_terms


/-! 4.2 Terms Substitution
    -----------------------/

/-- Simple example of a map where we substitute every variable
with exactly one term. A lemma will show if the term is variable
free, then the image of the function is variable free. Can be
generalized to subsitute each variable with its own term. -/
mutual def term_sub, term_sub_list (t' : term L)
with term_sub : term L → term L
| (con c)      := con c
| (var n)      := t'
| (app n f ts) := app n f (term_sub_list ts)
with term_sub_list : list (term L) → list (term L)
| [] := []
| (t :: ts) := term_sub t :: term_sub_list ts


def var_free (t : term L) : Prop := number_of_vars_t t = 0


theorem term_sub_free (t' t : term L)
  : var_free t' → var_free (term_sub t' t) :=
begin
  sorry 
end


/-! 4.2 Term Interpretation
    -----------------------
We define an interpretation for L-terms in an L-structure.
This section is a work in progress.
-/
def term_interpretation (M : struc L) (t : term L)
   (v : finset ℕ := vars_in_term_t t)  -- finset of vars in t
   (a : vector M.univ v.card) : M.univ :=
match t with
| (con c)   := M.C c
| (var n)   := begin
                 have h : n ∈ v, sorry,
                 --exact a.nth ⟨v.index_of n, list.index_of_lt_length.2 h⟩,
                 sorry,
               end
| (app n f ts) := sorry
end




/-! -----------------------------------------------------------------
-- 5. Formulas
-- ----------------------------------------------------------------/


inductive formula (L : lang)
| eq  : term L → term L → formula
| rel : Π {n : ℕ}, L.R n → vector (term L) n → formula
| neg : formula → formula
| and : formula → formula → formula
| or  : formula → formula → formula
| exi : ℕ → formula → formula    -- ℕ gives us a variable
| all : ℕ → formula → formula    -- ℕ gives us a variable


infix    `='` :  80 := formula.eq
prefix   `¬'` :  60 := formula.neg
infix    `∧'` :  70 := formula.and
infix    `∨'` :  70 := formula.or
notation `∃'` : 110 := formula.exi
notation `∀'` : 110 := formula.all

/-- A variable occurs freely in a formula if it is not quantified
over.-/
def var_is_free (n : ℕ) : formula L → Prop
| (t₁='t₂)           := true
| (formula.rel r ts) := true
| (¬' ϕ)       := var_is_free ϕ
| (ϕ₁ ∧' ϕ₂)  := var_is_free ϕ₁ ∧ var_is_free ϕ₂
| (ϕ₁ ∨' ϕ₂)  := var_is_free ϕ₁ ∧ var_is_free ϕ₂
| (∃' v ϕ)    := v ≠ n ∧ var_is_free ϕ
| (∀' v ϕ)    := v ≠ n ∧ var_is_free ϕ

/-- If the variable does not occur freely, we say that it is bound.-/
def var_is_bound (n : ℕ) (ϕ : formula L) : Prop := ¬ var_is_free n ϕ

-- TODO: there is some caveat about a variable appearing freely in ϕ₁
-- but bound in ϕ₂ when considering the term ϕ₁ ∧ ϕ₂?

#lint<|MERGE_RESOLUTION|>--- conflicted
+++ resolved
@@ -44,7 +44,6 @@
                           ..set_lang}
 
 
-<<<<<<< HEAD
 --A semigroup is a {×}-structure
 def semigroup_lang : lang := { ..magma_lang}
 
@@ -76,51 +75,6 @@
 | 2 := unit   -- one binary relation
 | _ := empty
 def ordered_ring_lang : lang := {R := ordered_ring_relations, ..ring_lang}
-=======
-/-- A semigroup is a {×}-structure which satisfies the identity
-  u × (v × w) = (u × v) × w.  Note that identities are not relations!-/
-def semigroup_lang : lang := magma_lang
-
-/-- A monoid is a {×, 1}-structure which satisfies the identities
-   1. u × (v × w) = (u × v) × w
-   2. u × 1 = u
-   3. 1 × u = u. -/
-def monoid_lang : lang := {F := λ n : ℕ, if n=2 then unit else empty, 
-                            C := unit, ..set_lang}
-
-/-- A group is a {×, ⁻¹, 1}-structure which satisfies the identities
- 1. u × (v × w) = (u × v) × w
- 2. u × 1 = u
- 3. 1 × u = u
- 4. u × u−1 = 1
- 5. u−1 × u = 1 -/
-def group_lang : lang := {F := λ n : ℕ, if n = 2 then unit else if n = 1 then unit else empty,
-                          C := unit, ..set_lang}
-
-/-- A semiring is a {×, +, 0, 1}-structure which satisfies the identities
-  1. u + (v + w) = (u + v) + w
-  2. u + v = v + u
-  3. u + 0 = u
-  5. u × (v × w) = (u × v) × w
-  6. u × 1 = u, 1 × u = u
-  7. u × (v + w) = (u × v) + (u × w)
-  8. (v + w) × u = (v × u) + (w × u)-/
-def semiring_lang : lang := sorry
-
-/-- A ring is a {×,+,−,0,1}-structure which satisfies the identities
-   1. u + (v + w) = (u + v) + w
-   2. u + v = v + u
-   3. u + 0 = u
-   4. u + (−u) = 0
-   5. u × (v × w) = (u × v) × w
-   6. u × 1 = u, 1 × u = u
-   7. u × (v + w) = (u × v) + (u × w)
-   8. (v + w) × u = (v × u) + (w × u)-/
-def ring_lang : lang := sorry
-
-/-- An ordered ring is a ring along with a binary ordering relation {<}.-/
-def ordered_ring_lang : lang := sorry
->>>>>>> fc749f00
 
 
 /-! -----------------------------------------------------------------
@@ -174,7 +128,6 @@
 class magma (α : Type) :=
 (mul : α → α → α)
 
-<<<<<<< HEAD
 lemma free_magma_is_struc_of_magma_lang {A : Type} [magma A] :
   struc (magma_lang) :=
 begin
@@ -217,57 +170,8 @@
     intro c,     -- C = empty
     cases c
   }
-=======
-/-- Magma is a structure of the magma language-/
-def magma_is_struc_of_magma_lang {A : Type} [magma A] :
-  struc (magma_lang) :=
-begin
-  fconstructor,
-    { exact A },
-    { intros n f v,
-      cases n,
-      { cases f },                             -- if n = 0
-      { exact magma.mul (v.nth 0) (v.nth 1)} }, -- if n = 1
-    { intros _ r,
-      cases r},
-    { intros c,
-      cases c},
-end
-
-/-- Semigroup is a structure of the language of semigroups-/
-def semigroup_is_struc_of_semigroup_lang {A : Type} [semigroup A] :
-  struc (semigroup_lang) :=
-begin
-  fconstructor,
-    { exact A },
-    { intros n f v,
-      cases n,
-      cases f,
-      exact semigroup.mul (v.nth 0) (v.nth 1)},
-    { intros _ r,
-      cases r },
-    { intro c,
-      cases c }
->>>>>>> fc749f00
-end
-
-/-- Monoid is a structure of the language of monoids-/
-def monoid_is_struc_of_monoid_lang {A : Type} [monoid A] :
-  struc (monoid_lang) := 
-begin
-  fconstructor,
-  { exact A },
-  { intros n f v,
-    cases n,
-    cases f,
-    exact monoid.mul (v.nth 0) (v.nth 1)},
-  { intros _ r,
-      cases r },
-  { intro c,
-    exact 1 },
-end
-
-<<<<<<< HEAD
+end
+
 lemma monoid_is_struc_of_monoid_lang {A : Type} [monoid A] :
   struc (monoid_lang) :=
 begin
@@ -340,23 +244,6 @@
     { exact 1}
   }
 end
-=======
-/-- Group is a structure of the group language-/
-def group_is_struc_of_group_lang {A : Type} [group A] :
-  struc (group_lang) := sorry
-
-/-- Semiring is a structure of the language of semirings-/
-def semiring_is_struc_of_semiring_lang {A : Type} [semiring A] :
-  struc (semiring_lang) := sorry
-
-/-- Ring is a structure of the language of rings-/
-def ring_is_struc_of_ring_lang {A : Type} [ring A] :
-  struc (ring_lang) := sorry
-  
-/-- Ordered ring is a structure of the language of ordered rings-/
-def ordered_ring_is_struc_of_ordered_ring_lang {A : Type} [ordered_ring A]
-  : struc(ordered_ring_lang) := sorry
->>>>>>> fc749f00
 
 lemma ring_is_struc_of_ring_lang {A : Type} [ring A] :
   struc (ring_lang) := 
@@ -451,13 +338,8 @@
 lemma le_card_of_embedding {L : lang} (M N : struc L) (η : embedding M N) :
   card M ≤ card N :=
 begin
-<<<<<<< HEAD
   apply cardinal.mk_le_of_injective,
   exact η.η_inj,
-=======
-  apply cardinal.mk_le_of_injective,  -- Look for a theorem in mathlib that guarantees the result
-  apply η.η_inj,                                    -- using injectivity of η.
->>>>>>> fc749f00
 end
 
 /-! -----------------------------------------------------------------
