import tactic
import data.real.basic
import set_theory.cardinal
/-!
0. We define functions of arity (n : ℕ) and their API.
1. We define languages and give examples.
2. We define structures and give examples.
3. We define embedding between two structures on the same language.
4. We define terms.
   4.1 We give some examples of terms.
   4.2 We define a function for term substitution and prove a theorem.
   4.3 We give an interpretation of terms in structures.
5. We define formulas.
-/


/-! -----------------------------------------------------------------
-- 0. Arity n Functions and their API
-- ----------------------------------------------------------------/

/-- Inductively define a function on n arguments. 0-arity functions are just
terms of type α.-/
@[reducible] def Func (α : Type) : ℕ → Type
| 0 := α
| (n+1) := α → Func n

/-- Create a type of ALL functions with finite arity. Here we use Σ to
sum up the types. Sum for types :: union for sets.-/
def Funcs (α : Type) : Type := Σ (n : ℕ), Func α n

/-- If α is inhabited (i.e. if it has at least one term), then so is Funcs α.
This serves 2 purposes:
1. It is good practice to follow each new type definition with an inhabited
   instance. This is to convince us that our defintion makes actual sense and
   that we are not making claims about the empty set.
2. Declaring that type α has an inhabited instance lets us access that term
   by calling it using `arbitrary α` or `default α` anywhere in later proofs
   when an arbitrary α term is needed.

We show that (Funcs α) is inhabited by constructing a 0-level Func
that returns an arbitrary α. -/
instance Funcs.inhabited {α : Type} [inhabited α] : inhabited (Funcs α) :=
 {default := ⟨0, default α⟩}


/-- Define a constructor for Func. It takes in a total function `f` and turns
it into a partial function of the same arity.

1. This constructor can only make functions of arity ≥ 1.
2. This constructor makes a recursive call to itself. -/
def mk_Func_of_total {α : Type} : Π {n : ℕ}, (vector α (n+1) → α) → Func α (n+1)
| 0     := λ f a, f ⟨[a], by norm_num⟩                -- this produces a 1-ary func
| (n+1) := λ f a, mk_Func_of_total (λ v, f (a :: v))  -- an (n+2)-ary function


/-- We can apply a Func to an element. This will give us a lower-level
function.

**Deprecation warning**: this function will be removed from future iterations.-/
def app_elem {α : Type} {n : ℕ} (f : Func α (n+1)) (a : α) : Func α n := f a


/-- A Func can be applied to a vector of elements of the right size.
1. In the base case, apply a 1-ary function to a single element to yield the
   image under said 1-ary function.
2. In the recursive case, we can apply an (n+2)-ary function to (n+2) elements
   by applying it to the head and then recursively calling the result on the
   remaining (n+1)-sized tail. -/
def app_vec {α : Type} : Π {n : ℕ}, Func α (n+1) → vector α (n+1) → α
| 0     := λ f v, f v.head
| (n+1) := λ f v, app_vec (f v.head) (v.tail)


/-- Apply a Func to a function on `fin n`.-/
def app_fin {α : Type} {n : ℕ} (f : Func α (n+1)) (v : fin (n+1) → α) : α :=
  app_vec f (vector.of_fn v)



/-- We can apply a Func to a vector of elements of the incorrect size as well.
TODO: Turn this into patter-matched term-style definition.
-/
def app_vec_partial {α : Type} {n m : ℕ} (h : m ≤ n) (f : Func α (n+1))
  (v : vector α (m+1)) : Func α (n-m) :=
begin
  induction m with m mih,
   { exact f v.head},
  have nat_ineq : n-m.succ+1 = n-m := by omega,
  have f' : Func α (n-m) := mih (by omega) v.tail,
  rw ← nat_ineq at f',
  exact f' v.head,
end



/-! -----------------------------------------------------------------
-- 1. Languages and Examples
-- ----------------------------------------------------------------/

/-- A language is given by specifying functions, relations and constants
along with the arity of each function and each relation.-/
structure lang : Type 1 :=
(F : ℕ → Type)    -- functions. ℕ keeps track of arity.
(R : ℕ → Type)    -- relations

/-- Constants of a language are simply its 0-ary functions. -/
def lang.C (L : lang) : Type := L.F 0


/-- We now define some example languages. We start with the simplest
possible language, the language of pure sets. This language has no
functions, relations or constants.-/
def set_lang: lang := {F := function.const ℕ empty,
                       R := function.const ℕ empty}
                       
/-- Having defined a set_lang, we now use it to declare that lang is an
inhabited type.-/
instance lang.inhabited : inhabited lang := {default := set_lang}


/-- The language of ordered sets is the language or sets with a binary
  ordering relation {<}.-/
def ordered_set_lang: lang := {R := λ n : ℕ, if n=2 then unit else empty,
                               ..set_lang}

/-- A magma is a {×}-structure. So this has 1 function, 0 relations and
0 constants.-/
def magma_lang : lang := {F := λ n : ℕ, if n=2 then unit else empty,
                          ..set_lang}


/-- A semigroup is a {×}-structure which satisfies the identity
  u × (v × w) = (u × v) × w.  Note that identities are not relations!-/
def semigroup_lang : lang := magma_lang

/-- A monoid is a {×, 1}-structure which satisfies the identities
   1. u × (v × w) = (u × v) × w
   2. u × 1 = u
   3. 1 × u = u. -/
def monoid_lang : lang := {F := λ n : ℕ,
                                if n=0 then unit else        -- one constant
                                if n=2 then unit else empty, -- one binary op.
                           ..set_lang}

/-- A group is a {×, ⁻¹, 1}-structure which satisfies the identities
 1. u × (v × w) = (u × v) × w
 2. u × 1 = u
 3. 1 × u = u
 4. u × u−1 = 1
 5. u−1 × u = 1 -/
def group_lang : lang := {F := λ n : ℕ,
                               if n=0 then unit else        -- one constant
                               if n=1 then unit else        -- one unary op.
                               if n=2 then unit else empty, -- one binary op.
                          ..set_lang}

/-- A semiring is a {×, +, 0, 1}-structure which satisfies the identities
  1. u + (v + w) = (u + v) + w
  2. u + v = v + u
  3. u + 0 = u
  5. u × (v × w) = (u × v) × w
  6. u × 1 = u, 1 × u = u
  7. u × (v + w) = (u × v) + (u × w)
  8. (v + w) × u = (v × u) + (w × u)-/
def semiring_lang : lang := {F := λ n : ℕ, if n = 2 then fin 2 else empty,
                              C := fin 2, ..magma_lang}

/-- A ring is a {×,+,−,0,1}-structure which satisfies the identities
   1. u + (v + w) = (u + v) + w
   2. u + v = v + u
   3. u + 0 = u
   4. u + (−u) = 0
   5. u × (v × w) = (u × v) × w
   6. u × 1 = u, 1 × u = u
   7. u × (v + w) = (u × v) + (u × w)
   8. (v + w) × u = (v × u) + (w × u)-/
def ring_lang : lang := {F := λ n : ℕ, if n = 2 then fin 2 else if n = 1 then fin 1 else empty,
                          C := fin 2, ..magma_lang}

/-- An ordered ring is a ring along with a binary ordering relation {<}.-/
def ordered_ring_lang : lang := {R := λ n : ℕ, if n=2 then unit else empty,
                                  ..ring_lang}


/-! -----------------------------------------------------------------
-- 2. Structures and Examples
-- ----------------------------------------------------------------/


/-- We now define an L-structure to be interpretations of functions,
 relations and constants.

TODO: For now, we add in explicit interpretation of the constants as well
as (L.F 0). But in fact we should keep one or the other, not both.
-/
structure struc (L : lang) : Type 1 :=
(univ : Type)                                   -- universe/domain
(F (n : ℕ) (f : L.F n) : Func univ n)          -- interpretation of each function
(R (n : ℕ) (r : L.R n) : set (vector univ n))  -- interpretation of each relation
(C : L.C → univ)                               -- interpretation of each constant


/-- Type is a structure of the set language-/
def type_is_struc_of_set_lang {A : Type} : struc (set_lang) :=
 {univ := A,
  F := λ _ f, empty.elim f,
  R := λ _ r, empty.elim r,
  C := λ c, empty.elim c}


instance struc.inhabited {L : lang} : inhabited (struc L) :=
  {default := {univ := unit,  -- The domain must have at least one term
               F := λ _ _, mk_Func_of_total (function.const _ unit.star) unit.star,
               R := λ _ _, ∅,
               C := function.const _ unit.star}
  }

/-- Type is a structure of the ordered set language-/
def type_is_struc_of_ordered_set_lang {A : Type} [has_lt A]:
  struc (ordered_set_lang) :=
  {univ := A,
   F := λ _ f, empty.elim f,
   R := by {intros n r v,
            iterate {cases n, cases r},
            exact (v.nth 0 < v.nth 1),
            cases r},
   C := λ c, empty.elim c}


/-- We need to define a magma, because it looks like it is not defined
  in Mathlib.-/
class magma (α : Type) :=
(mul : α → α → α)

/-- Magma is a structure of the magma language-/
def magma_is_struc_of_magma_lang {A : Type} [magma A] :
  struc (magma_lang) :=
  {univ := A,
   F := by {intros n f,
            iterate {cases n, cases f}, -- if n=0,1
            exact magma.mul, -- if n=2
            cases f},        -- if n≥3
   R := λ _ r, empty.elim r,
   C := λ c, empty.elim c}

/-- Semigroup is a structure of the language of semigroups-/
def semigroup_is_struc_of_semigroup_lang {A : Type} [semigroup A] :
  struc (semigroup_lang) :=
  {univ := A,
   F := by {intros n f,
            iterate {cases n, cases f},
            exact semigroup.mul,
            cases f},
   R := λ _ r, empty.elim r,
   C := λ c, empty.elim c}


/-- Monoid is a structure of the language of monoids-/
def monoid_is_struc_of_monoid_lang {A : Type} [monoid A] :
  struc (monoid_lang) := 
  {univ := A,
   F := by {intros n f,
            cases n, cases f,
              {exact 1},
            iterate {cases n, cases f},
            exact monoid.mul,
            cases f},
   R := λ _ r, empty.elim r,
   C := λ c, 1}

/-- Group is a structure of the group language-/
def group_is_struc_of_group_lang {A : Type} [group A] :
  struc (group_lang) := 
begin
  fconstructor,
  { exact A },
  { intros n f v,
    cases n,
    cases f,
    cases n,
    {exact group.inv (v.nth 0)},
    cases n,
    {exact group.mul (v.nth 0) (v.nth 1)},
    cases f,
  },
  { intros _ r,
      cases r },
    { intro c,
      exact 1},
end

/-- Semiring is a structure of the language of semirings-/
def semiring_is_struc_of_semiring_lang {A : Type} [semiring A] :
  struc (semiring_lang) := 
begin
  fconstructor,
  { exact A },
  { intros n f v,
    iterate 2 {cases n, cases f},  
    cases n,
    cases f,
      {exact semiring.mul (v.nth 0) (v.nth 1)},
      {exact semiring.add (v.nth 0) (v.nth 1)},
  },
  { intros n r,
      cases r },
  { 
    intros c,
    cases c,
    exact semiring.zero,
  },
end

/-- Ring is a structure of the language of rings-/
def ring_is_struc_of_ring_lang {A : Type} [ring A] :
  struc (ring_lang) := 
begin
  fconstructor,
  { exact A},
  { intros n f v,
    cases n,
    cases f,
    cases n,
    cases f,
    exact ring.neg (v.nth 0),
    cases n,
    cases f,
      exact ring.add (v.nth 0) (v.nth 1),
      exact ring.mul (v.nth 0) (v.nth 1),
  },
  { intros n r,
    cases r },
  {
    intros c,
    cases c,
    exact ring.zero,
  },
end
  
/-- Ordered ring is a structure of the language of ordered rings-/
def ordered_ring_is_struc_of_ordered_ring_lang {A : Type} [ordered_ring A]
  : struc(ordered_ring_lang) := 
begin
  fconstructor,
  { exact A },
  { intros n f v,
    cases n,
    cases f,
    cases n,
    cases f,
    exact ordered_ring.neg (v.nth 0),
    cases n,
    cases f,
      exact ordered_ring.add (v.nth 0) (v.nth 1),
      exact ordered_ring.mul (v.nth 0) (v.nth 1),
  },
  { intros n r v,
    cases n, 
    cases r,
    cases n,
    cases r,
      exact ordered_ring.lt (v.nth 0) (v.nth 1),
  },
  {
    intros c,
    cases c,
    exact ordered_ring.zero,
  },
end



/-! -----------------------------------------------------------------
-- 3. Embeddings between Structures
-- ----------------------------------------------------------------/


/-- An L-embedding is a map between two L-structures that is injective
on the domain and preserves the interpretation of all the symbols of L.-/
structure embedding {L : lang} (M N : struc L) : Type :=
(η : M.univ → N.univ)                        -- map of underlying domains
(η_inj : function.injective η)                -- should be one-to-one
(η_F : ∀ n f v,                              -- preserves action of each function
     η (app_vec (M.F (n+1) f) v) = app_vec (N.F (n+1) f) (vector.map η v))
(η_R : ∀ n r v,                              -- preserves each relation
     v ∈ (M.R n r) ↔ (vector.map η v) ∈ (N.R n r))
(η_C : ∀ c,                                   -- preserves each constant
     η (M.C c) = N.C c)


@[simp] lemma vec_map_id {α : Type} {n : ℕ} (v : vector α n) : vector.map id v = v :=
begin
  apply vector.eq,
  simp only [list.map_id, vector.to_list_map],
end


/-- We argue that every structure has an L-embedding, namely, the embedding
to itself via the identity map.-/
instance embedding.inhabited {L : lang} {M : struc L} : inhabited (embedding M M) :=
  {default := {η := id,
               η_inj := function.injective_id,
               η_F := by simp,
               η_R := by simp,
               η_C := λ _, rfl}}


/-- A bijective L-embedding is called an L-isomorphism.-/
structure isomorphism {L: lang} (M N : struc L) extends (embedding M N) : Type :=
(η_bij : function.bijective η)


/-- We argue that every structure has an L-isomorphism, namely, the isomorphism
to itself.-/
instance isomorphism.inhabited {L : lang} {M : struc L} : inhabited (isomorphism M M) :=
  {default := {η_bij := function.bijective_id,
               .. default (embedding M M)}}


/-- The cardinality of a struc is the cardinality of its domain.-/
def card {L : lang} (M : struc L) : cardinal := cardinal.mk M.univ


/-- If η: M → N is an embedding, then the cardinality of N is at least
  the cardinality of M.-/
lemma le_card_of_embedding {L : lang} (M N : struc L) (η : embedding M N) :
  card M ≤ card N := cardinal.mk_le_of_injective η.η_inj

def is_subtype_of (A B : Type) : Prop :=
  ∃ p : B → Prop, A = subtype p

-- structure substruc {L : lang} (N M: struc (L)) extends (struc L) := sorry

structure inclusion_map {L: lang} (M N : struc L) extends (embedding M N) : Type :=
(sub_type_prop : is_subtype_of M.univ N.univ)
(η_id : ∀ x : M.univ, η x = x)

structure substructure (L : lang) (M N: struc L) :=
(f_incl : inclusion_map (M N))

/-! -----------------------------------------------------------------
-- 4. Terms
-- ----------------------------------------------------------------/
variables (L : lang) (M : struc L)

/-- We define terms in a language to be constants, variables, functions or
   functions applied to level-0 terms. Here a (term L n) represents all
   terms of level n. Level 0 terms must be constants, variables, or terms
   of type L.F 0.-/
inductive term : ℕ → Type
| con : L.C → term 0
| var : ℕ → term 0
| func {n : ℕ} : L.F n → term n
| app {n : ℕ} : term (n + 1) → term 0 → term (n)
open term

/-- We define an fterm (free-term) as begin similar to a term, but without
the `var` constructor.-/
inductive fterm : ℕ → Type
| con : L.C → fterm 0
| func {n : ℕ} : L.F n → fterm n
| app {n : ℕ} : fterm (n+1) → fterm 0 → fterm n
open fterm


/-- We define a coercion instance from fterm to term. This is to be understood
as "every fterm is also a term".  This is called "type-casting" in other
languages. Once we define the coercion, lean will put in the coercion maps wherever
needed to make the types agree.
-/
def fterm_to_term_coe {L : lang} : Π {n : ℕ}, fterm L n → term L n
| 0 (con c) :=  con c
| _ (func f) := func f
| _ (app t t₀) := app (fterm_to_term_coe t) (fterm_to_term_coe t₀)
instance fterm_to_term {n : ℕ} : has_coe (fterm L n) (term L n) := ⟨fterm_to_term_coe⟩

/-- Every language L is guaranteed to have a 0-level term because
variable terms can be formed without reference to L. In fact, every
language has countably infinite terms of level 0.
-/
instance term.inhabited {L : lang} : inhabited (term L 0) :=
  {default := var 0}

/- Note about Prod and Sum:
  1. Π denotes Prod of types. Represents ∀ at type level.
     Cartesian product of types
  2. Σ denotes Sum of types. Represents ∃ at type level.
     Disjoint union of types (co-product in category of Set/Types).-/

/-- Variables in a of term returned as a finite set. -/
@[reducible] def vars_in_term {L : lang} : Π {n : ℕ}, term L n → finset ℕ
| 0 (con c)    := ∅
| 0 (var v)    := {v}
| _ (func f)   := ∅
| _ (app t t₀) := vars_in_term t ∪ vars_in_term t₀


/-- The number of variables in a term is computed as the size of
the finset given by vars_in_term. -/
@[reducible] def number_of_vars {L : lang} : Π (n : ℕ), term L n → ℕ
| 0 (con c)    := 0
| 0 (var v)    := 1
| _ (func f)   := 0
| _ (app t t₀) := (vars_in_term  t ∪ vars_in_term t₀).card

set_option trace.inductive

/-- Recursively define term interpretation for variable-free terms. -/
def fterm_interpretation {L: lang} (M : struc L) :
  Π {n : ℕ} (t : fterm L n), Func M.univ n
| 0 (con c) := M.C c
| n (func f) := M.F n f
| _ (app t t₀) := (fterm_interpretation t) (fterm_interpretation t₀)


/-! 4.1 Examples of Terms
    ---------------------
The following example is taken from [Marker2002]. -/

namespace example_terms
  /-- The language L has:
  - one unary function f,
  - one binary function g,
  - and one constant symbol c.-/

  def L1 : lang := {F := λ n,
                         if n=0 then unit else        -- one constant
                         if n=1 then unit else        -- one unary op.
                         if n=2 then unit else empty, -- one binrary op.
                    R := function.const ℕ empty}
  /-- f is a unary operation in L1. -/
  def f : L1.F 1 := unit.star
  /-- g is a binary operation in L1. -/
  def g : L1.F 2 := unit.star
  /-- c is a constant in L1. -/
  def c : L1.C := unit.star

  /-- M1 is a structure on L1. -/
  def M1 : struc L1 :=
  {univ := ℕ,
   F := by {intros n f,
            cases n, { exact 1},               -- if n=0 (must match with M1.C)
            cases n, { exact λ x : ℕ, 100*x}, -- if n=1
            cases n, { exact (+)},             -- if n=2
            cases f},                          -- if n>2
   R := λ _ f _, by {cases f},
   C := function.const L1.C 1}


  /-- t = f(g(c, f(v₅))) is a term on language L1.-/
  def t₁ : fterm L1 0 := app (func f) (con c)            -- f(c)
  def t₂ : fterm L1 0 := app (app (func g) (con c)) t₁   -- g(c)(t₁)
  def t₃ : fterm L1 0 := app (func f) t₂                 -- f(t₂)
  def t : fterm L1 0 := app (func f)
                           $ app (app (func g) (con c))
                                 $ app (func f) (con c)

  #reduce fterm_interpretation M1 (func f)  -- f is interpreted as x ↦ 100x
  #reduce fterm_interpretation M1 (func g)  -- g is interpreted (x, y) ↦ x+y
  #reduce fterm_interpretation M1 (con c)   -- c is interpreted as (1 : ℕ)
  #eval fterm_interpretation M1 t₁     -- f(c) is interpreted as 100 
  #eval fterm_interpretation M1 t₂     -- g(c, t₁) is interpreted as 101
  #eval fterm_interpretation M1 t₃     -- f(g(c, f(c))) is interpreted as 10100
  #eval fterm_interpretation M1 t      -- same as t₃
  

end example_terms


/-! 4.2 Terms Substitution
    -----------------------/

/-- Simple example of a map where we substitute every variable
with exactly one term. A lemma will show if the term is variable
free, then the image of the function is variable free. Can be
generalized to subsitute each variable with its own term. -/
def term_sub {L : lang}(t' : term L 0) : Π n, term L n → term L n
| 0 (con c)    := con c
| 0 (var n)    := t'
| n (func f)   := func f
| n (app t t₀) := app (term_sub (n+1) t) (term_sub 0 t₀)

/--Alternative definition where we only allow the substitution to
occur over only one variable.-/

<<<<<<< HEAD
theorem term_sub_free {n m : ℕ} (t' : term L n) (t : term L m)
  : var_free t' → var_free (term_sub t' m t) :=
begin
  intro H,
  cases t,

  -- case for constant t
  unfold var_free,
  unfold term_sub,
  unfold number_of_vars_t,

  -- case for variable t
  unfold var_free,
  unfold term_sub,
  apply H,

  -- case for application on more terms
  unfold var_free,
  unfold term_sub,
  unfold number_of_vars_t,
  induction t_ts with h,
    unfold term_sub_list,
    unfold number_of_vars_list_t,
    unfold term_sub_list,
    unfold number_of_vars_list_t,    
    simp,
    rw t_ts_ih,
    simp,
end
=======
def term_sub_for_var {L : lang}(t' : term L 0)(k : ℕ) : 
  Π n, term L n → term L n
| 0 (con c)    := con c
| 0 (var n)    := if k = n then t' else var n
| n (func f)   := func f
| n (app t t₀) := app (term_sub_for_var (n+1) t) (term_sub_for_var 0 t₀)
>>>>>>> 2711656f

open example_terms

def t₄ : term L1 0 := app (func f) (var 5) -- f(v₅)
def t₅ : term L1 0 := app (app (func g) (con c)) (var 4) -- g(c, v₄)
#reduce term_sub t₅ 0 t₄ -- f(g(c, v₄))
#reduce term_sub (var 3) 0 t₄ -- f(v₃)
#reduce term_sub_for_var (var 3) 4 0 t₄ -- f(v₅)
#reduce term_sub_for_var (var 3) 5 0 t₄ -- f(v₃)

/-! -----------------------------------------------------------------
-- 5. Formulas and Sentences
-- ----------------------------------------------------------------/


inductive formula (L : lang)
| t : formula
| f : formula
| eq  : term L 0 → term L 0 → formula
| rel : Π {n : ℕ}, L.R n → vector (term L 0) n → formula
| neg : formula → formula
| and : formula → formula → formula
| or  : formula → formula → formula
| exi : ℕ → formula → formula    -- ℕ gives us a variable
| all : ℕ → formula → formula    -- ℕ gives us a variable


infix    `='` :  80 := formula.eq
prefix   `¬'` :  60 := formula.neg
infix    `∧'` :  70 := formula.and
infix    `∨'` :  70 := formula.or
notation `∃'` : 110 := formula.exi
notation `∀'` : 110 := formula.all
notation `⊤'` : 110 := formula.t
notation `⊥'` : 110 := formula.f

/--Helper function for variables from list of terms-/

def vars_in_list {L : lang} : list (term L 0) → finset ℕ
|[] := ∅
|(t :: ts) := vars_in_term t ∪ vars_in_list ts

/-- Extracts set of variables from the formula-/

def vars_in_formula {L : lang}: formula L → finset ℕ 
| ⊤'                 := ∅
| ⊥'                 := ∅
| (t₁='t₂)           := vars_in_term t₁ ∪ vars_in_term t₂
| (formula.rel r ts) := vars_in_list (ts.to_list)
| (¬' ϕ)       := vars_in_formula ϕ
| (ϕ₁ ∧' ϕ₂)  := vars_in_formula ϕ₁ ∪ vars_in_formula ϕ₂
| (ϕ₁ ∨' ϕ₂)  := vars_in_formula ϕ₁ ∪ vars_in_formula ϕ₂
| (∃' v ϕ)    := vars_in_formula ϕ ∪ {v}
| (∀' v ϕ)    := vars_in_formula ϕ ∪ {v}

/-- A variable occurs freely in a formula if it is not quantified
over.-/
def is_var_free (n : ℕ) {L : lang}: formula L → Prop
| ⊤'                 := true
| ⊥'                 := true
| (t₁='t₂)           := true
| (formula.rel r ts) := true
| (¬' ϕ)       := is_var_free ϕ
| (ϕ₁ ∧' ϕ₂)  := is_var_free ϕ₁ ∧ is_var_free ϕ₂
| (ϕ₁ ∨' ϕ₂)  := is_var_free ϕ₁ ∧ is_var_free ϕ₂
| (∃' v ϕ)    := v ≠ n ∧ is_var_free ϕ
| (∀' v ϕ)    := v ≠ n ∧ is_var_free ϕ

/-- If the variable does not occur freely, we say that it is bound.-/
def var_is_bound {L : lang} (n : ℕ) (ϕ : formula L) : Prop := ¬ is_var_free n ϕ

/-- We use the following to define sentences within Lean-/
def is_sentence {L : lang} (ϕ : formula L) : Prop :=
  ∀ n : ℕ, (n ∈ vars_in_formula ϕ → var_is_bound n ϕ)

def sentence (L : lang) : Type := {ϕ : formula L // is_sentence ϕ}

/-! Examples of formulas and sentences.-/

namespace example_sentences
  open example_terms
  def ψ₁ : formula L1 := t₁ =' (var 5) -- f(c) = v₅
  def ψ₂ : formula L1 := ¬' (var 4 =' t₃ ) -- g(c, t₁) =/= v₄ 
  def ψ₃ : formula L1 := ∃' 3 ψ₁ -- ∃v₃  f(v₅) = v₅
  def ψ₄ : formula L1 := ∀' 4 (∀' 5 ψ₂) -- ∀v₄∀v₅ g(c, f(v₄)) =/= v₅

  example : var_is_bound 5 (ψ₄) :=
  begin
    unfold var_is_bound,
    rw ψ₄,
    unfold is_var_free,
    rw ψ₂,
    simp,
  end

  #reduce is_sentence (ψ₂)
  #reduce is_sentence (ψ₃)
  #reduce is_sentence (ψ₄)

end example_sentences

/-! -----------------------------------------------------------------
-- 6. Satisfiability and Models
-- ----------------------------------------------------------------/

/-- We know interpret what it means for sentences to be true
    inside of our L-structures.

 Expand the language to introduce a constant for each element
 of the domain.-/

def expanded_lang (L : lang) (M : struc L) : lang :=
  sorry

def expanded_struc (L: lang) (M : struc L) : struc (expanded_lang L M) :=
  sorry

inductive elements_of_domain (M : struc L) : Type
| mk : M.univ → elements_of_domain
| mk₁ : L.C → elements_of_domain

def models {L : lang} (M : struc L) : sentence L →  Prop
| ⟨⊤', h⟩           := true
| ⟨⊥', h⟩           := false
| ⟨(t₁ =' t₂), h⟩   := sorry
| ⟨formula.rel r ts, h⟩ := sorry
| ⟨¬' ϕ, h⟩             := sorry -- ¬models(ϕ)
| ⟨ϕ₁ ∧' ϕ₂, h⟩        := sorry -- models(ϕ₁) ∧ models (ϕ₂)
| ⟨ϕ₁ ∨' ϕ₂, h⟩        := sorry -- models(ϕ₁) ∨ models (ϕ₂)
| ⟨∃' v ϕ, h⟩          := sorry --∃(x ∈ M.univ) models (expanded_struc (L M) term_sub(x v ϕ))
| ⟨∀' v ϕ, h⟩          := sorry --∀(x ∈ M.univ) models (expanded_struc (L M) term_sub(x v ϕ))<|MERGE_RESOLUTION|>--- conflicted
+++ resolved
@@ -162,8 +162,11 @@
   6. u × 1 = u, 1 × u = u
   7. u × (v + w) = (u × v) + (u × w)
   8. (v + w) × u = (v × u) + (w × u)-/
-def semiring_lang : lang := {F := λ n : ℕ, if n = 2 then fin 2 else empty,
-                              C := fin 2, ..magma_lang}
+def semiring_lang : lang := {F := λ n : ℕ,
+                                  if n = 0 then fin 2 else          -- two constants
+                                  if n = 2 then fin 2 else empty,   -- two binary ops.
+                          ..magma_lang}
+
 
 /-- A ring is a {×,+,−,0,1}-structure which satisfies the identities
    1. u + (v + w) = (u + v) + w
@@ -174,12 +177,16 @@
    6. u × 1 = u, 1 × u = u
    7. u × (v + w) = (u × v) + (u × w)
    8. (v + w) × u = (v × u) + (w × u)-/
-def ring_lang : lang := {F := λ n : ℕ, if n = 2 then fin 2 else if n = 1 then fin 1 else empty,
-                          C := fin 2, ..magma_lang}
+def ring_lang : lang := {F := λ n : ℕ, 
+                              if n = 0 then fin 2 else        -- two constants
+                              if n = 1 then fin 1 else        -- one unary op.
+                              if n = 2 then fin 2 else empty, -- two binary ops.                             
+                        ..magma_lang}
 
 /-- An ordered ring is a ring along with a binary ordering relation {<}.-/
-def ordered_ring_lang : lang := {R := λ n : ℕ, if n=2 then unit else empty,
-                                  ..ring_lang}
+def ordered_ring_lang : lang := {R := λ n : ℕ,                
+                                if n = 2 then unit else empty,  -- one binary relation
+                                ..ring_lang}
 
 
 /-! -----------------------------------------------------------------
@@ -268,107 +275,97 @@
    R := λ _ r, empty.elim r,
    C := λ c, 1}
 
+
 /-- Group is a structure of the group language-/
 def group_is_struc_of_group_lang {A : Type} [group A] :
   struc (group_lang) := 
-begin
-  fconstructor,
-  { exact A },
-  { intros n f v,
-    cases n,
-    cases f,
-    cases n,
-    {exact group.inv (v.nth 0)},
-    cases n,
-    {exact group.mul (v.nth 0) (v.nth 1)},
-    cases f,
-  },
-  { intros _ r,
-      cases r },
-    { intro c,
-      exact 1},
-end
+  {univ := A,
+   F := by {intros n f,
+            iterate {cases n, cases f},
+              exact 1,
+            iterate {cases n, cases f},
+              exact group.inv,
+            iterate {cases n, cases f},
+              exact group.mul,
+            cases f},
+    R := λ _ r, empty.elim r,
+    C := λ c, 1}
+
 
 /-- Semiring is a structure of the language of semirings-/
 def semiring_is_struc_of_semiring_lang {A : Type} [semiring A] :
   struc (semiring_lang) := 
-begin
-  fconstructor,
-  { exact A },
-  { intros n f v,
-    iterate 2 {cases n, cases f},  
-    cases n,
-    cases f,
-      {exact semiring.mul (v.nth 0) (v.nth 1)},
-      {exact semiring.add (v.nth 0) (v.nth 1)},
-  },
-  { intros n r,
-      cases r },
-  { 
-    intros c,
-    cases c,
-    exact semiring.zero,
-  },
-end
+  {univ := A,
+   F := by {intros n f,
+            iterate {cases n, cases f},
+            cases f_val,
+              exact semiring.zero,
+              exact semiring.one,
+            iterate {cases n, cases f},
+            cases f_val,
+              exact semiring.add,
+              exact semiring.mul,
+            cases f},
+   R := λ _ r, empty.elim r,
+   C := by {intros c,
+            cases c,
+            cases c_val,
+            exact semiring.zero,
+            exact semiring.one}
+  }
+
 
 /-- Ring is a structure of the language of rings-/
 def ring_is_struc_of_ring_lang {A : Type} [ring A] :
-  struc (ring_lang) := 
-begin
-  fconstructor,
-  { exact A},
-  { intros n f v,
-    cases n,
-    cases f,
-    cases n,
-    cases f,
-    exact ring.neg (v.nth 0),
-    cases n,
-    cases f,
-      exact ring.add (v.nth 0) (v.nth 1),
-      exact ring.mul (v.nth 0) (v.nth 1),
-  },
-  { intros n r,
-    cases r },
-  {
-    intros c,
-    cases c,
-    exact ring.zero,
-  },
-end
+  struc (ring_lang) :=
+  {univ := A,
+   F := by {intros n f,
+            iterate {cases n, cases f},
+            cases f_val,
+              exact ring.zero,
+              exact ring.one,
+            iterate {cases n, cases f},
+              exact ring.neg,
+            iterate {cases n, cases f},
+            cases f_val,
+              exact ring.add,
+              exact ring.mul,
+            cases f},
+   R := λ _ r, empty.elim r,
+   C := by {intros c,
+            cases c,
+            cases c_val,
+            exact ring.zero,            
+            exact ring.one}
+  }
+
   
 /-- Ordered ring is a structure of the language of ordered rings-/
 def ordered_ring_is_struc_of_ordered_ring_lang {A : Type} [ordered_ring A]
   : struc(ordered_ring_lang) := 
-begin
-  fconstructor,
-  { exact A },
-  { intros n f v,
-    cases n,
-    cases f,
-    cases n,
-    cases f,
-    exact ordered_ring.neg (v.nth 0),
-    cases n,
-    cases f,
-      exact ordered_ring.add (v.nth 0) (v.nth 1),
-      exact ordered_ring.mul (v.nth 0) (v.nth 1),
-  },
-  { intros n r v,
-    cases n, 
-    cases r,
-    cases n,
-    cases r,
-      exact ordered_ring.lt (v.nth 0) (v.nth 1),
-  },
-  {
-    intros c,
-    cases c,
-    exact ordered_ring.zero,
-  },
-end
-
-
+  {univ := A,
+   F := by {intros n f,
+            iterate {cases n, cases f},
+            cases f_val,
+              exact ring.zero,
+              exact ring.one,
+            iterate {cases n, cases f},
+              exact ring.neg,
+            iterate {cases n, cases f},
+            cases f_val,
+              exact ring.add,
+              exact ring.mul,
+            cases f},
+   R := by {intros n r v,
+            iterate {cases n, cases r},
+            exact (v.nth 0 < v.nth 1),
+            cases r},
+   C := by {intros c,
+            cases c,
+            cases c_val,
+            exact ring.zero,            
+            exact ring.one}
+  }
 
 /-! -----------------------------------------------------------------
 -- 3. Embeddings between Structures
@@ -583,44 +580,12 @@
 /--Alternative definition where we only allow the substitution to
 occur over only one variable.-/
 
-<<<<<<< HEAD
-theorem term_sub_free {n m : ℕ} (t' : term L n) (t : term L m)
-  : var_free t' → var_free (term_sub t' m t) :=
-begin
-  intro H,
-  cases t,
-
-  -- case for constant t
-  unfold var_free,
-  unfold term_sub,
-  unfold number_of_vars_t,
-
-  -- case for variable t
-  unfold var_free,
-  unfold term_sub,
-  apply H,
-
-  -- case for application on more terms
-  unfold var_free,
-  unfold term_sub,
-  unfold number_of_vars_t,
-  induction t_ts with h,
-    unfold term_sub_list,
-    unfold number_of_vars_list_t,
-    unfold term_sub_list,
-    unfold number_of_vars_list_t,    
-    simp,
-    rw t_ts_ih,
-    simp,
-end
-=======
 def term_sub_for_var {L : lang}(t' : term L 0)(k : ℕ) : 
   Π n, term L n → term L n
 | 0 (con c)    := con c
 | 0 (var n)    := if k = n then t' else var n
 | n (func f)   := func f
 | n (app t t₀) := app (term_sub_for_var (n+1) t) (term_sub_for_var 0 t₀)
->>>>>>> 2711656f
 
 open example_terms
 
